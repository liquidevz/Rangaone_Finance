version: '3.8'
services:
  app:
<<<<<<< HEAD
    build: .
    container_name: rangaone-app
=======
    build: 
      context: .
      dockerfile: Dockerfile
      no_cache: true
    container_name: rangaone-fe-prod
>>>>>>> bc9af87a
    ports:
      - "3000:3000"
    environment:
      - NODE_ENV=production
<<<<<<< HEAD
    restart: always
=======
      - NEXT_TELEMETRY_DISABLED=1
    restart: unless-stopped
>>>>>>> bc9af87a
    volumes:
      - ./.env.production:/app/.env.production:ro
    healthcheck:
      test: ["CMD", "curl", "-f", "http://localhost:3000/api/health"]
      interval: 30s
      timeout: 10s
      retries: 3
      start_period: 40s
    labels:
      - "com.docker.compose.project=rangaone-fe"
      - "deployment.timestamp=${DEPLOYMENT_TIMESTAMP:-$(date +%s)}"

  nginx:
    image: nginx:alpine
    container_name: rangaone-nginx-prod
    ports:
      - "80:80"
    volumes:
      - ./nginx.conf:/etc/nginx/nginx.conf:ro
    depends_on:
      app:
        condition: service_healthy
    restart: unless-stopped
    labels:
      - "com.docker.compose.project=rangaone-fe"<|MERGE_RESOLUTION|>--- conflicted
+++ resolved
@@ -1,26 +1,17 @@
 version: '3.8'
 services:
   app:
-<<<<<<< HEAD
-    build: .
-    container_name: rangaone-app
-=======
     build: 
       context: .
       dockerfile: Dockerfile
       no_cache: true
     container_name: rangaone-fe-prod
->>>>>>> bc9af87a
     ports:
       - "3000:3000"
     environment:
       - NODE_ENV=production
-<<<<<<< HEAD
-    restart: always
-=======
       - NEXT_TELEMETRY_DISABLED=1
     restart: unless-stopped
->>>>>>> bc9af87a
     volumes:
       - ./.env.production:/app/.env.production:ro
     healthcheck:
