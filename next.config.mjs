--- conflicted
+++ resolved
@@ -2,18 +2,16 @@
 const nextConfig = {
   reactStrictMode: true,
   output: 'standalone',
-<<<<<<< HEAD
+  
   generateBuildId: async () => {
     return 'build-' + Date.now()
   },
-=======
   
   // Optimize for production
   swcMinify: true,
   compress: true,
   
   // Image configuration
->>>>>>> bc9af87a
   images: {
     domains: ['v0.blob.com'],
     remotePatterns: [
@@ -40,19 +38,14 @@
   typescript: {
     ignoreBuildErrors: true,
   },
-<<<<<<< HEAD
-  experimental: {
-    outputFileTracingIncludes: {
-      '/': ['./public/**/*'],
-    },
-  },
-
-=======
   
   // Experimental features for better performance
   experimental: {
     optimizeCss: true,
     optimizePackageImports: ['lucide-react', '@radix-ui/react-icons'],
+    outputFileTracingIncludes: {
+      '/': ['./public/**/*'],
+    },
   },
   
   // Headers for security and caching
@@ -75,7 +68,6 @@
       },
     ];
   },
->>>>>>> bc9af87a
 }
 
 export default nextConfig